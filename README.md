--- conflicted
+++ resolved
@@ -47,24 +47,18 @@
 
 ```bash
 sudo apt update
-<<<<<<< HEAD
-sudo apt install -y ffmpeg libsm6 libxext6 chromium-browser libnss3 libgconf-2-4 libxi6 libxrandr2 libxcomposite1 libxcursor1 libxdamage1 libxext6 libxfixes3 libxrender1 libasound2 libatk1.0-0 libgtk-3-0 libreoffice
-```
-2. Install uv: https://docs.astral.sh/uv/getting-started/installation/ 
-````
-curl -LsSf https://astral.sh/uv/install.sh | sh
-````
-3. Clone this repository
-=======
 sudo apt install -y ffmpeg libsm6 libxext6 chromium-browser libnss3 \
   libgconf-2-4 libxi6 libxrandr2 libxcomposite1 libxcursor1 libxdamage1 \
   libxext6 libxfixes3 libxrender1 libasound2 libatk1.0-0 libgtk-3-0 libreoffice
->>>>>>> fc4533eb
-```
+```
+3. Clone this repository
 
 #### Step 2: Install `uv`
 
 Refer to the [uv installation guide](https://docs.astral.sh/uv/getting-started/installation/) for detailed instructions.
+```
+curl -LsSf https://astral.sh/uv/install.sh | sh
+```
 
 #### Step 3: Clone this repository
 
